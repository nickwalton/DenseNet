import torch
import torch.nn as nn
import torch.nn.functional as F
import torch.optim as optim
from torch.utils.data import Dataset, DataLoader
from torchvision import transforms, utils, datasets

# TODO Include dropout
# Implemented DenseNet from https://arxiv.org/pdf/1608.06993.pdf

# DenseBlock input should have k layers input and k layers output
class DenseBlock(nn.Module):
    def __init__(self, n_layers, k):
        super(DenseBlock, self).__init__()
        self.activation = nn.ReLU()
        self.n_layers = n_layers
        self.layers = nn.ModuleList()

        # Each layer in the block takes in (i+1) * k inputs and produces k outputs
        for i in range(n_layers):
            batch_norm = nn.BatchNorm2d(num_features=(i+1)*k).cuda()
            bottleneck = nn.Conv2d((i+1)*k, k, kernel_size=1, stride=1, padding=0).cuda()
            conv = nn.Conv2d(k, k, kernel_size=3, stride=1, padding=1).cuda()
            self.layers.extend([batch_norm, self.activation, bottleneck, conv])

    def forward(self, x):
        state = x
        i = 0
        while i < self.n_layers:
            l1 = self.layers[i](state)
            l2 = self.layers[i+1](l1)
            l3 = self.layers[i+2](l2)
            l4 = self.layers[i+3](l3)
            state = torch.cat([state, l4], dim=1)
            i += 4

        return state


# DenseNet Model
class DenseNet(nn.Module):
<<<<<<< HEAD
    def __init__(self, input_size=28, output_size=10, n_layers=4, n_dense_blocks=2, k=8, k0=1, type="nominal"):
=======
    def __init__(self, input_size=28, output_size=10, n_layers=4, n_dense_blocks=2, k=8, k0=1):
>>>>>>> e7b11aed
        super(DenseNet, self).__init__()
        self.k = k
        self.k0 = k0
        self.input_filters = k0+k
        self.dense_size = input_size
        self.n_dense_blocks = n_dense_blocks
        self.type = type

        initial_conv = nn.Conv2d(k0, k, kernel_size=1, stride=1, padding=0).cuda()
        self.layers = nn.ModuleList([initial_conv])

        for i in range(self.n_dense_blocks):
            self.dense_block = DenseBlock(n_layers=n_layers, k=k)
            self.transition_conv = nn.Conv2d(k*2, k, kernel_size=1, stride=1, padding=0).cuda()
            self.transition_pool = nn.AvgPool2d(kernel_size=2, stride=2).cuda()
            self.dense_size = int(self.dense_size/2)
            self.layers.extend([self.dense_block, self.transition_conv, self.transition_pool])

        self.semi_final_fc = nn.Linear(int(((input_size/(2**n_dense_blocks))**2)*k), output_size*8).cuda()
        self.final_fc = nn.Linear(output_size*8, output_size).cuda()
        self.softmax = nn.Softmax()

    def forward(self, x):

        for layer in self.layers:
            x = layer(x)

        semi_fc = self.semi_final_fc(x.view(-1, x.shape[1] * x.shape[2] * x.shape[3]))
        output = self.final_fc(semi_fc)

        if(self.type is "nominal"):
            output = self.softmax(output)
        return output


def mnist_train(args, model, train_loader, optimizer, epoch, loss_func):
    model.train()
    correct = 0
    total_loss = 0
    num = 0

    for batch_idx, (data, target) in enumerate(train_loader):
        data, target = data.to("cuda"), target.to("cuda")
        optimizer.zero_grad()
        output = model(data)
        pred = output.argmax(dim=1, keepdim=True) # get the index of the max log-probability
        correct += pred.eq(target.view_as(pred)).sum().item()
<<<<<<< HEAD
        num += pred.shape[0]
        loss = loss_func(output, target)
        loss.backward()
        optimizer.step()

    print("Train Accuracy: " + str(correct/num*100)+"%")
=======
        num+= pred.shape[0]
        loss = F.nll_loss(output, target)
        total_loss += loss
        loss.backward()
        optimizer.step()
        
    print("  Train Accuracy: " + str(correct/num*100)+"%")
    print("  Training Loss: " + str(total_loss/num))
>>>>>>> e7b11aed


def mnist_test(args, model, test_loader, name):
    model.eval()
    test_loss = 0
    correct = 0
    num = 0
    with torch.no_grad():
        for data, target in test_loader:
            data, target = data.to("cuda"), target.to("cuda")
            output = model(data)
            test_loss += F.nll_loss(output, target, reduction='sum').item() # sum up batch loss
            pred = output.argmax(dim=1, keepdim=True) # get the index of the max log-probability
            correct += pred.eq(target.view_as(pred)).sum().item()
            num += pred.shape[0]
        print("   Test Accuracy: " + str(correct/num*100)+"%")


def mnist():
    batch_size = 512
    args = dict()
    args["epochs"] = 1000
    args["lr"] = 1e-4

    train_loader = torch.utils.data.DataLoader(
        datasets.MNIST('./data', train=True, download=True,
                       transform=transforms.Compose([transforms.ToTensor(),
                                                     transforms.Normalize((0.1307,), (0.3081,))])),
        batch_size=batch_size, shuffle=True)

    test_loader = torch.utils.data.DataLoader(
        datasets.MNIST('./data', train=False, transform=transforms.Compose([
            transforms.ToTensor(), transforms.Normalize((0.1307,), (0.3081,))])),
        batch_size=batch_size, shuffle=True)

    model = DenseNet().cuda()
    optimizer = optim.Adam(model.parameters(), lr=args["lr"])

    for epoch in range(1, args["epochs"] + 1):
        print("Epoch: ", str(epoch))
        train(args, model, train_loader, optimizer, epoch)
        test(args, model, test_loader, "Epoch " + str(epoch) + " Test Accuracy ")











<|MERGE_RESOLUTION|>--- conflicted
+++ resolved
@@ -39,11 +39,7 @@
 
 # DenseNet Model
 class DenseNet(nn.Module):
-<<<<<<< HEAD
     def __init__(self, input_size=28, output_size=10, n_layers=4, n_dense_blocks=2, k=8, k0=1, type="nominal"):
-=======
-    def __init__(self, input_size=28, output_size=10, n_layers=4, n_dense_blocks=2, k=8, k0=1):
->>>>>>> e7b11aed
         super(DenseNet, self).__init__()
         self.k = k
         self.k0 = k0
@@ -79,85 +75,9 @@
         return output
 
 
-def mnist_train(args, model, train_loader, optimizer, epoch, loss_func):
-    model.train()
-    correct = 0
-    total_loss = 0
-    num = 0
-
-    for batch_idx, (data, target) in enumerate(train_loader):
-        data, target = data.to("cuda"), target.to("cuda")
-        optimizer.zero_grad()
-        output = model(data)
-        pred = output.argmax(dim=1, keepdim=True) # get the index of the max log-probability
-        correct += pred.eq(target.view_as(pred)).sum().item()
-<<<<<<< HEAD
-        num += pred.shape[0]
-        loss = loss_func(output, target)
-        loss.backward()
-        optimizer.step()
-
-    print("Train Accuracy: " + str(correct/num*100)+"%")
-=======
-        num+= pred.shape[0]
-        loss = F.nll_loss(output, target)
-        total_loss += loss
-        loss.backward()
-        optimizer.step()
-        
-    print("  Train Accuracy: " + str(correct/num*100)+"%")
-    print("  Training Loss: " + str(total_loss/num))
->>>>>>> e7b11aed
-
-
-def mnist_test(args, model, test_loader, name):
-    model.eval()
-    test_loss = 0
-    correct = 0
-    num = 0
-    with torch.no_grad():
-        for data, target in test_loader:
-            data, target = data.to("cuda"), target.to("cuda")
-            output = model(data)
-            test_loss += F.nll_loss(output, target, reduction='sum').item() # sum up batch loss
-            pred = output.argmax(dim=1, keepdim=True) # get the index of the max log-probability
-            correct += pred.eq(target.view_as(pred)).sum().item()
-            num += pred.shape[0]
-        print("   Test Accuracy: " + str(correct/num*100)+"%")
-
-
-def mnist():
-    batch_size = 512
-    args = dict()
-    args["epochs"] = 1000
-    args["lr"] = 1e-4
-
-    train_loader = torch.utils.data.DataLoader(
-        datasets.MNIST('./data', train=True, download=True,
-                       transform=transforms.Compose([transforms.ToTensor(),
-                                                     transforms.Normalize((0.1307,), (0.3081,))])),
-        batch_size=batch_size, shuffle=True)
-
-    test_loader = torch.utils.data.DataLoader(
-        datasets.MNIST('./data', train=False, transform=transforms.Compose([
-            transforms.ToTensor(), transforms.Normalize((0.1307,), (0.3081,))])),
-        batch_size=batch_size, shuffle=True)
-
-    model = DenseNet().cuda()
-    optimizer = optim.Adam(model.parameters(), lr=args["lr"])
-
-    for epoch in range(1, args["epochs"] + 1):
-        print("Epoch: ", str(epoch))
-        train(args, model, train_loader, optimizer, epoch)
-        test(args, model, test_loader, "Epoch " + str(epoch) + " Test Accuracy ")
 
 
 
 
 
 
-
-
-
-
-
